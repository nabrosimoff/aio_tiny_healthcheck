--- conflicted
+++ resolved
@@ -3,15 +3,9 @@
 minversion = 2.5.0
 
 [testenv]
-<<<<<<< HEAD
-passenv = CI TRAVIS TRAVIS_*
-deps = codecov
-commands = codecov
-=======
 passenv = TOXENV CI TRAVIS TRAVIS_* CODECOV_*
 deps = codecov>=1.4.0
 commands = codecov -e TOXENV
->>>>>>> 6e582131
 
 [testenv:coverage-report]
 deps = coverage
